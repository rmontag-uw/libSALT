--- conflicted
+++ resolved
@@ -82,16 +82,7 @@
             WriteRawCommand(":wav:sour chan" + channel);  // set the channel to grab the wavedata from to the one specified
             WriteRawCommand(":wav:mode norm");  // set the waveform capture mode to normal
             WriteRawCommand(":wav:form byte");  // set the waveform format to byte (fastest and can capture the most data at once)
-<<<<<<< HEAD
             byte[] rawData = ReadRawData(":wav:data?", 1212); // grab the wave data from the scope by reading it as a byte array
-=======
-
-            SetIOTimeout(100000);  // the thing about this is that for this scope in particular, the reading of data can just take a long time when at high time/div
-            // values. It seems that the trigger status is not a perfect way to gather this information, and this is not a perfect workaround, but for now, it's what
-            // we have.
-
-            byte[] rawData = ReadRawData(":wav:data?", 2000); // grab the wave data from the scope by reading it as a byte array
->>>>>>> c083d55a
             SetIOTimeout(2000);
             /*  Data processing. The waveform data read contains the TMC header. The length of the header is 11
                 bytes, wherein, the first 2 bytes are the TMC header denoter (#) and the width descriptor (9)
